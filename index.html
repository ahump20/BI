<!DOCTYPE html><html lang="en"><head>
    <meta charset="UTF-8">
    <meta name="viewport" content="width=device-width, initial-scale=1.0">
    <title>Blaze Intelligence | Championship Sports Analytics Platform</title>
    <meta name="description" content="Professional sports intelligence platform delivering championship-level NIL analytics, real-time insights, and data-driven decisions for executives, coaches, and programs.">

    <!-- Favicon -->
    <link rel="icon" type="image/png" href="data:image/png;base64,iVBORw0KGgoAAAANSUhEUgAAAAEAAAABCAYAAAAfFcSJAAAADUlEQVR42mNkYPhfDwAChwGA60e6kgAAAABJRU5ErkJggg==">

    <!-- Three.js and Dependencies -->
    <script src="https://cdnjs.cloudflare.com/ajax/libs/three.js/r128/three.min.js"></script>
    <script src="https://cdn.jsdelivr.net/npm/three@0.128.0/examples/js/controls/OrbitControls.js"></script>
    <script src="https://cdn.jsdelivr.net/npm/three@0.128.0/examples/js/loaders/GLTFLoader.js"></script>
    <script src="https://cdn.jsdelivr.net/npm/three@0.128.0/examples/js/postprocessing/EffectComposer.js"></script>
    <script src="https://cdn.jsdelivr.net/npm/three@0.128.0/examples/js/postprocessing/RenderPass.js"></script>
    <script src="https://cdn.jsdelivr.net/npm/three@0.128.0/examples/js/postprocessing/UnrealBloomPass.js"></script>
    <script src="https://cdn.jsdelivr.net/npm/three@0.128.0/examples/js/shaders/LuminosityHighPassShader.js"></script>
    <script src="https://cdn.jsdelivr.net/npm/three@0.128.0/examples/js/shaders/CopyShader.js"></script>
    <script src="https://cdn.jsdelivr.net/npm/three@0.128.0/examples/js/postprocessing/ShaderPass.js"></script>

    <!-- Chart.js for Data Visualization -->
    <script src="https://cdn.jsdelivr.net/npm/chart.js"></script>

    <!-- Font -->
    <link rel="preconnect" href="https://fonts.googleapis.com">
    <link rel="preconnect" href="https://fonts.gstatic.com" crossorigin="">
    <link href="https://fonts.googleapis.com/css2?family=Inter:wght@400;500;600;700;900&amp;display=swap" rel="stylesheet">

    <style>
        :root {
            --burnt-orange: #BF5700;
            --cardinal-blue: #9BCBEB;
            --deep-navy: #002244;
            --championship-gold: #FFD700;
            --sec-crimson: #9E1B32;
            --success-green: #10B981;
            --warning-amber: #F59E0B;
            --error-red: #EF4444;
        }

        * {
            margin: 0;
            padding: 0;
            box-sizing: border-box;
        }

        body {
            font-family: 'Inter', -apple-system, BlinkMacSystemFont, sans-serif;
            overflow-x: hidden;
            background: #000;
            color: #fff;
        }

        /* Loading Screen */
        .loading-screen {
            position: fixed;
            top: 0;
            left: 0;
            width: 100%;
            height: 100%;
            background: linear-gradient(135deg, #0a0a0a 0%, #1a1a2e 100%);
            display: flex;
            flex-direction: column;
            justify-content: center;
            align-items: center;
            z-index: 10000;
            transition: opacity 0.5s ease;
        }

        .loader {
            width: 120px;
            height: 120px;
            border: 4px solid rgba(191, 87, 0, 0.2);
            border-top: 4px solid var(--burnt-orange);
            border-radius: 50%;
            animation: spin 1s cubic-bezier(0.68, -0.55, 0.265, 1.55) infinite;
        }

        @keyframes spin {
            0% { transform: rotate(0deg); }
            100% { transform: rotate(360deg); }
        }

        .loading-text {
            margin-top: 30px;
            font-size: 1.5rem;
            font-weight: 600;
            color: var(--cardinal-blue);
            text-align: center;
        }

        .loading-progress {
            margin-top: 20px;
            width: 300px;
            height: 4px;
            background: rgba(255, 255, 255, 0.1);
            border-radius: 2px;
            overflow: hidden;
        }

        .loading-bar {
            height: 100%;
            background: linear-gradient(90deg, var(--burnt-orange), var(--championship-gold));
            width: 0%;
            animation: load 2s ease-in-out forwards;
        }

        @keyframes load {
            0% { width: 0%; }
            100% { width: 100%; }
        }

        /* Mode Toggle */
        .mode-toggle {
            position: fixed;
            top: 20px;
            right: 20px;
            z-index: 1000;
            display: flex;
            background: rgba(0, 0, 0, 0.9);
            border: 2px solid var(--burnt-orange);
            border-radius: 50px;
            padding: 4px;
            backdrop-filter: blur(20px);
        }

        .mode-btn {
            padding: 10px 20px;
            background: transparent;
            border: none;
            color: #fff;
            font-weight: 600;
            cursor: pointer;
            border-radius: 50px;
            transition: all 0.3s ease;
            font-size: 0.9rem;
        }

        .mode-btn.active {
            background: linear-gradient(135deg, var(--burnt-orange), var(--championship-gold));
            color: #000;
        }

        /* 3D Universe Container */
        #universe-container {
            display: none;
            position: fixed;
            top: 0;
            left: 0;
            width: 100%;
            height: 100%;
            z-index: 1;
        }

        #universe-canvas {
            width: 100%;
            height: 100%;
        }

        /* Classic View Container */
        #classic-container {
            display: block;
            position: fixed;
            top: 0;
            left: 0;
            width: 100%;
            height: 100%;
            overflow-y: auto;
            background: linear-gradient(135deg, #0a0a0a 0%, #1a1a2e 100%);
            z-index: 1;
        }

        /* Professional Header */
        .header {
            position: fixed;
            top: 0;
            left: 0;
            right: 0;
            height: 80px;
            background: rgba(0, 0, 0, 0.95);
            backdrop-filter: blur(20px);
            border-bottom: 1px solid rgba(191, 87, 0, 0.3);
            display: flex;
            align-items: center;
            justify-content: space-between;
            padding: 0 40px;
            z-index: 100;
        }

        .brand-logo {
            display: flex;
            align-items: center;
            gap: 15px;
            cursor: pointer;
        }

        .logo-icon {
            width: 50px;
            height: 50px;
            background: linear-gradient(135deg, var(--burnt-orange), var(--championship-gold));
            border-radius: 12px;
            display: flex;
            align-items: center;
            justify-content: center;
            font-weight: 900;
            font-size: 1.5rem;
            color: #000;
        }

        .brand-text {
            font-size: 1.5rem;
            font-weight: 900;
            background: linear-gradient(135deg, var(--burnt-orange), var(--championship-gold));
            -webkit-background-clip: text;
            -webkit-text-fill-color: transparent;
        }

        .brand-tagline {
            font-size: 0.8rem;
            color: var(--cardinal-blue);
            font-weight: 500;
        }

        /* Navigation Menu */
        .nav-menu {
            display: flex;
            align-items: center;
            justify-content: flex-end;
            gap: 40px;
        }

        .nav-links,
        .nav-cta-group {
            display: flex;
            align-items: center;
            gap: 24px;
        }

        .nav-cta-group {
            gap: 16px;
        }

        .nav-item {
            color: #fff;
            text-decoration: none;
            font-weight: 500;
            transition: all 0.3s ease;
            position: relative;
        }

        .nav-item:hover {
            color: var(--championship-gold);
        }

        .nav-item::after {
            content: '';
            position: absolute;
            bottom: -5px;
            left: 0;
            width: 0;
            height: 2px;
            background: var(--championship-gold);
            transition: width 0.3s ease;
        }

        .nav-item:hover::after {
            width: 100%;
        }

        .nav-cta {
            background: linear-gradient(135deg, var(--burnt-orange), var(--championship-gold));
            color: #000;
            padding: 10px 22px;
            border-radius: 24px;
            font-weight: 700;
            box-shadow: 0 12px 32px rgba(191, 87, 0, 0.35);
            text-transform: uppercase;
            letter-spacing: 0.05em;
            transition: transform 0.3s ease, box-shadow 0.3s ease, color 0.3s ease;
        }

        .nav-cta:hover {
            color: #000;
            transform: translateY(-2px);
            box-shadow: 0 18px 40px rgba(191, 87, 0, 0.45);
        }

        .nav-cta::after {
            display: none;
        }

        /* HUD Overlay for 3D View */
        .hud-overlay {
            position: fixed;
            pointer-events: none;
            z-index: 50;
        }

        .hud-overlay > * {
            pointer-events: auto;
        }

        /* Mission Statement Panel */
        .mission-panel {
            position: fixed;
            top: 100px;
            left: 40px;
            width: 400px;
            background: rgba(0, 0, 0, 0.9);
            backdrop-filter: blur(20px);
            border: 1px solid var(--burnt-orange);
            border-radius: 20px;
            padding: 30px;
            z-index: 100;
        }

        .mission-title {
            font-size: 1.8rem;
            font-weight: 900;
            color: var(--championship-gold);
            margin-bottom: 15px;
        }

        .mission-text {
            font-size: 1rem;
            line-height: 1.6;
            color: rgba(255, 255, 255, 0.9);
            margin-bottom: 20px;
        }

        .mission-stats {
            display: grid;
            grid-template-columns: repeat(2, 1fr);
            gap: 15px;
            margin-top: 20px;
        }

        .mission-stat {
            background: rgba(191, 87, 0, 0.1);
            padding: 15px;
            border-radius: 10px;
            border-left: 3px solid var(--burnt-orange);
        }

        .mission-stat-value {
            font-size: 1.5rem;
            font-weight: 900;
            color: var(--championship-gold);
        }

        .mission-stat-label {
            font-size: 0.8rem;
            color: var(--cardinal-blue);
            margin-top: 5px;
        }

        /* Live Metrics Dashboard */
        .metrics-dashboard {
            position: fixed;
            top: 100px;
            right: 40px;
            width: 350px;
            background: rgba(0, 0, 0, 0.9);
            backdrop-filter: blur(20px);
            border: 1px solid var(--cardinal-blue);
            border-radius: 20px;
            padding: 25px;
            z-index: 100;
        }

        .metrics-title {
            font-size: 1.2rem;
            font-weight: 700;
            color: var(--cardinal-blue);
            margin-bottom: 20px;
            display: flex;
            align-items: center;
            gap: 10px;
        }

        .live-indicator {
            width: 10px;
            height: 10px;
            background: var(--success-green);
            border-radius: 50%;
            animation: pulse 2s infinite;
        }

        @keyframes pulse {
            0% { box-shadow: 0 0 0 0 rgba(16, 185, 129, 0.7); }
            70% { box-shadow: 0 0 0 10px rgba(16, 185, 129, 0); }
            100% { box-shadow: 0 0 0 0 rgba(16, 185, 129, 0); }
        }

        .metric-item {
            background: rgba(155, 203, 235, 0.05);
            border-radius: 12px;
            padding: 15px;
            margin-bottom: 15px;
            border: 1px solid rgba(155, 203, 235, 0.2);
            transition: all 0.3s ease;
        }

        .metric-item:hover {
            background: rgba(155, 203, 235, 0.1);
            transform: translateX(5px);
        }

        .metric-header {
            display: flex;
            justify-content: space-between;
            align-items: center;
            margin-bottom: 10px;
        }

        .metric-label {
            font-size: 0.9rem;
            color: rgba(255, 255, 255, 0.7);
        }

        .metric-value {
            font-size: 1.8rem;
            font-weight: 900;
            color: var(--championship-gold);
        }

        .metric-change {
            font-size: 0.8rem;
            padding: 4px 8px;
            border-radius: 12px;
            font-weight: 600;
        }

        .metric-change.positive {
            background: rgba(16, 185, 129, 0.2);
            color: var(--success-green);
        }

        .metric-change.negative {
            background: rgba(239, 68, 68, 0.2);
            color: var(--error-red);
        }

        /* Control Panel */
        .control-panel {
            position: fixed;
            bottom: 40px;
            left: 50%;
            transform: translateX(-50%);
            display: flex;
            gap: 15px;
            background: rgba(0, 0, 0, 0.95);
            backdrop-filter: blur(20px);
            border: 1px solid var(--burnt-orange);
            border-radius: 60px;
            padding: 20px 40px;
            z-index: 100;
        }

        .control-btn {
            background: rgba(191, 87, 0, 0.1);
            border: 1px solid var(--burnt-orange);
            color: white;
            padding: 12px 24px;
            border-radius: 30px;
            font-weight: 600;
            cursor: pointer;
            transition: all 0.3s ease;
            font-size: 0.9rem;
        }

        .control-btn:hover {
            background: linear-gradient(135deg, var(--burnt-orange), var(--championship-gold));
            transform: translateY(-2px);
            box-shadow: 0 10px 30px rgba(191, 87, 0, 0.4);
            color: #000;
        }

        .control-btn.active {
            background: linear-gradient(135deg, var(--burnt-orange), var(--championship-gold));
            color: #000;
        }

        /* Deployment Hero */
        .deployment-hero {
            background: radial-gradient(circle at top left, rgba(191, 87, 0, 0.25), rgba(0, 0, 0, 0.95));
            border: 1px solid rgba(191, 87, 0, 0.35);
            border-radius: 30px;
            padding: 60px;
            margin-bottom: 60px;
            position: relative;
            overflow: hidden;
            box-shadow: 0 45px 120px rgba(0, 0, 0, 0.45);
        }

        .deployment-hero::after {
            content: '';
            position: absolute;
            inset: 0;
            background: radial-gradient(circle at 80% 20%, rgba(155, 203, 235, 0.25), transparent 55%);
            pointer-events: none;
        }

        .hero-intro {
            max-width: 620px;
            position: relative;
            z-index: 1;
        }

        .deployment-hero-title {
            font-size: 2.75rem;
            line-height: 1.1;
            font-weight: 900;
            background: linear-gradient(135deg, var(--burnt-orange), var(--championship-gold));
            -webkit-background-clip: text;
            -webkit-text-fill-color: transparent;
            margin-bottom: 16px;
        }

        .hero-subtitle {
            font-size: 1.1rem;
            color: rgba(255, 255, 255, 0.75);
        }

        .hero-cta-grid {
            position: relative;
            z-index: 1;
            margin-top: 40px;
            display: grid;
            gap: 20px;
            grid-template-columns: repeat(auto-fit, minmax(240px, 1fr));
        }

        .hero-cta {
            --accent-color: var(--burnt-orange);
            display: flex;
            flex-direction: column;
            gap: 12px;
            padding: 26px 24px;
            border-radius: 20px;
            background: rgba(0, 0, 0, 0.85);
            border: 1px solid rgba(155, 203, 235, 0.25);
            border-left: 4px solid var(--accent-color);
            color: #fff;
            text-decoration: none;
            box-shadow: 0 20px 60px rgba(0, 0, 0, 0.35);
            transition: transform 0.3s ease, box-shadow 0.3s ease, border-color 0.3s ease;
        }

        .hero-cta:hover {
            transform: translateY(-6px);
            box-shadow: 0 30px 80px rgba(0, 0, 0, 0.45);
            border-color: rgba(191, 87, 0, 0.6);
        }

        .hero-cta--main {
            --accent-color: var(--championship-gold);
        }

        .hero-cta--3d {
            --accent-color: var(--cardinal-blue);
        }

        .hero-cta-label {
            font-size: 1.2rem;
            font-weight: 700;
            letter-spacing: 0.03em;
            text-transform: uppercase;
        }

        .hero-cta-description {
            color: rgba(255, 255, 255, 0.65);
            font-size: 0.95rem;
            line-height: 1.5;
        }

        .hero-cta-action {
            font-weight: 600;
            color: var(--championship-gold);
            font-size: 0.95rem;
            display: flex;
            align-items: center;
            gap: 8px;
        }

        .hero-cta-action::after {
            content: '→';
            transition: transform 0.3s ease;
        }

        .hero-cta:hover .hero-cta-action::after {
            transform: translateX(4px);
        }

        /* Differentiators Section */
        .deployment-differentiators {
            margin-bottom: 70px;
        }

        .differentiator-title {
            font-size: 2rem;
            font-weight: 800;
            margin-bottom: 12px;
            text-align: center;
        }

        .differentiator-title span {
            background: linear-gradient(135deg, var(--burnt-orange), var(--championship-gold));
            -webkit-background-clip: text;
            -webkit-text-fill-color: transparent;
        }

        .differentiator-subtitle {
            text-align: center;
            color: rgba(255, 255, 255, 0.65);
            max-width: 780px;
            margin: 0 auto 40px;
        }

        .differentiator-grid {
            display: grid;
            grid-template-columns: repeat(auto-fit, minmax(280px, 1fr));
            gap: 24px;
        }

        .differentiator-card {
            --accent-color: var(--burnt-orange);
            background: rgba(0, 0, 0, 0.82);
            border: 1px solid rgba(155, 203, 235, 0.2);
            border-top: 4px solid var(--accent-color);
            border-radius: 20px;
            padding: 28px;
            box-shadow: 0 24px 60px rgba(0, 0, 0, 0.35);
            display: flex;
            flex-direction: column;
            gap: 18px;
        }

        .differentiator-card--main {
            --accent-color: var(--championship-gold);
        }

        .differentiator-card--3d {
            --accent-color: var(--cardinal-blue);
        }

        .differentiator-card h3 {
            font-size: 1.3rem;
            font-weight: 800;
            letter-spacing: 0.03em;
            text-transform: uppercase;
        }

        .differentiator-card p {
            color: rgba(255, 255, 255, 0.7);
            line-height: 1.6;
        }

        .differentiator-card ul {
            list-style: none;
            padding: 0;
            margin: 0;
            display: grid;
            gap: 10px;
        }

        .differentiator-card li {
            position: relative;
            padding-left: 26px;
            color: rgba(255, 255, 255, 0.8);
            font-size: 0.95rem;
        }

        .differentiator-card li::before {
            content: '✓';
            position: absolute;
            left: 0;
            color: var(--championship-gold);
            font-weight: 700;
        }

        .card-link {
            margin-top: auto;
            color: var(--championship-gold);
            font-weight: 600;
            text-decoration: none;
            display: inline-flex;
            align-items: center;
            gap: 8px;
            letter-spacing: 0.02em;
        }

        .card-link::after {
            content: '↗';
            transition: transform 0.3s ease;
        }

        .card-link:hover::after {
            transform: translate(4px, -4px);
        }

        /* Classic Dashboard Styles */
        .classic-dashboard {
            padding: 120px 40px 40px;
            max-width: 1400px;
            margin: 0 auto;
        }

        .dashboard-header {
            text-align: center;
            margin-bottom: 50px;
        }

        .dashboard-title {
            font-size: 3rem;
            font-weight: 900;
            background: linear-gradient(135deg, var(--burnt-orange), var(--championship-gold));
            -webkit-background-clip: text;
            -webkit-text-fill-color: transparent;
            margin-bottom: 20px;
        }

        .dashboard-subtitle {
            font-size: 1.2rem;
            color: var(--cardinal-blue);
        }

        /* Grid Layout */
        .dashboard-grid {
            display: grid;
            grid-template-columns: repeat(auto-fit, minmax(350px, 1fr));
            gap: 30px;
            margin-bottom: 50px;
        }

        .dashboard-card {
            background: rgba(0, 0, 0, 0.8);
            backdrop-filter: blur(20px);
            border: 1px solid rgba(191, 87, 0, 0.3);
            border-radius: 20px;
            padding: 30px;
            transition: all 0.3s ease;
        }

        .dashboard-card:hover {
            transform: translateY(-5px);
            box-shadow: 0 20px 40px rgba(191, 87, 0, 0.2);
            border-color: var(--burnt-orange);
        }

        .card-title {
            font-size: 1.2rem;
            font-weight: 700;
            color: var(--championship-gold);
            margin-bottom: 20px;
        }

        .card-content {
            color: rgba(255, 255, 255, 0.9);
            line-height: 1.6;
        }

        /* Data Tables */
        .data-table {
            width: 100%;
            background: rgba(0, 0, 0, 0.8);
            border-radius: 20px;
            overflow: hidden;
            margin-bottom: 30px;
        }

        .table-header {
            background: linear-gradient(135deg, var(--burnt-orange), var(--deep-navy));
            padding: 20px;
        }

        .table-title {
            font-size: 1.3rem;
            font-weight: 700;
            color: #fff;
        }

        table {
            width: 100%;
            border-collapse: collapse;
        }

        thead th {
            background: rgba(191, 87, 0, 0.1);
            padding: 15px;
            text-align: left;
            font-weight: 600;
            color: var(--cardinal-blue);
            border-bottom: 2px solid var(--burnt-orange);
        }

        tbody td {
            padding: 15px;
            border-bottom: 1px solid rgba(255, 255, 255, 0.05);
            color: rgba(255, 255, 255, 0.9);
        }

        tbody tr:hover {
            background: rgba(191, 87, 0, 0.05);
        }

        /* Charts Container */
        .charts-container {
            display: grid;
            grid-template-columns: repeat(auto-fit, minmax(500px, 1fr));
            gap: 30px;
            margin-bottom: 50px;
        }

        .chart-card {
            background: rgba(0, 0, 0, 0.8);
            border: 1px solid rgba(155, 203, 235, 0.3);
            border-radius: 20px;
            padding: 30px;
        }

        /* Mobile Responsive */
        @media (max-width: 768px) {
            .header {
                padding: 0 20px;
            }

            .nav-menu {
                display: none;
            }

            .deployment-hero {
                padding: 40px 24px;
                margin-bottom: 50px;
            }

            .deployment-hero-title {
                font-size: 2.2rem;
            }

            .hero-cta {
                padding: 22px 20px;
            }

            .differentiator-title {
                font-size: 1.6rem;
            }

            .mission-panel {
                left: 20px;
                right: 20px;
                width: auto;
            }

            .metrics-dashboard {
                right: 20px;
                left: 20px;
                width: auto;
                top: auto;
                bottom: 120px;
            }

            .control-panel {
                padding: 15px 20px;
                width: calc(100% - 40px);
            }

            .dashboard-grid {
                grid-template-columns: 1fr;
            }
        }

        /* Smooth Transitions */
        .fade-in {
            animation: fadeIn 0.5s ease-in;
        }

        @keyframes fadeIn {
            from { opacity: 0; transform: translateY(20px); }
            to { opacity: 1; transform: translateY(0); }
        }

        /* Mini Map */
        .mini-map {
            position: fixed;
            bottom: 40px;
            right: 40px;
            width: 200px;
            height: 200px;
            background: rgba(0, 0, 0, 0.95);
            border: 2px solid var(--burnt-orange);
            border-radius: 15px;
            padding: 10px;
            z-index: 100;
        }

        .mini-map canvas {
            width: 100%;
            height: 100%;
            border-radius: 10px;
        }

        /* Success Message */
        .success-message {
            position: fixed;
            top: 100px;
            left: 50%;
            transform: translateX(-50%);
            background: rgba(16, 185, 129, 0.2);
            border: 1px solid var(--success-green);
            color: var(--success-green);
            padding: 15px 30px;
            border-radius: 50px;
            font-weight: 600;
            z-index: 10000;
            display: none;
        }
    </style>

    <!-- Blaze Intelligence Supercharge Enhancement -->
    <link rel="stylesheet" href="blaze-supercharge.css">
    <script src="blaze-supercharge.js" defer></script>
</head>
<body>
    <!-- Loading Screen -->
    <div class="loading-screen" id="loadingScreen">
        <div class="loader"></div>
        <div class="loading-text">
            BLAZE INTELLIGENCE<br>
            <span style="font-size: 0.8rem; font-weight: 400;">Championship Sports Analytics Platform</span>
        </div>
        <div class="loading-progress">
            <div class="loading-bar"></div>
        </div>
    </div>

    <!-- Mode Toggle -->
    <div class="mode-toggle">
        <button class="mode-btn" onclick="setViewMode('3d')">3D Universe</button>
        <button class="mode-btn active" onclick="setViewMode('classic')">Classic View</button>
    </div>

    <!-- Professional Header -->
    <div class="header">
        <div class="brand-logo" onclick="goHome()">
            <div class="logo-icon">BI</div>
            <div>
                <div class="brand-text">BLAZE INTELLIGENCE</div>
                <div class="brand-tagline">Where Data Meets Dominance</div>
            </div>
        </div>
        <nav class="nav-menu">
<<<<<<< HEAD
            <a href="https://blaze-intelligence-main.netlify.app/" target="_blank" class="nav-item" style="background: linear-gradient(135deg, #BF5700, #FFD700); color: #000; font-weight: 700; padding: 8px 16px; border-radius: 20px;">🏠 Main</a>
            <a href="embedded-biomechanics.html" class="nav-item">Embedded Biomechanics</a>
            <a href="ar-real-time-visualization.html" class="nav-item">AR Coaching</a>
            <a href="live-analytics.html" class="nav-item">Live Analytics</a>
            <a href="video-intelligence.html" class="nav-item">Video AI</a>
            <a href="#contact" class="nav-item">Contact</a>
=======
            <div class="nav-links">
                <a href="/championship-hub.html" class="nav-item" style="color: #FFD700; font-weight: 700;">Hub</a>
                <a href="/analytics.html" class="nav-item">Analytics</a>
                <a href="/sec-nil-analytics.html" class="nav-item">SEC NIL</a>
                <a href="/universe.html" class="nav-item">3D Universe</a>
                <a href="/video-intelligence.html" class="nav-item">Video AI</a>
                <a href="#contact" class="nav-item">Contact</a>
            </div>
            <div class="nav-cta-group">
                <a href="https://blaze-intelligence.netlify.app/" target="_blank" rel="noopener noreferrer" class="nav-item nav-cta">Unified HQ</a>
                <a href="https://blaze-intelligence-main.netlify.app/" target="_blank" rel="noopener noreferrer" class="nav-item nav-cta">Executive Main</a>
                <a href="https://blaze-3d.netlify.app/" target="_blank" rel="noopener noreferrer" class="nav-item nav-cta">Immersive 3D</a>
            </div>
>>>>>>> c7611840
        </nav>
    </div>

    <!-- 3D Universe Container -->
    <div id="universe-container">
        <canvas id="universe-canvas"></canvas>

        <!-- HUD Overlay -->
        <div class="hud-overlay">
            <!-- Mission Statement Panel -->
            <div class="mission-panel fade-in">
                <h2 class="mission-title">Our Mission</h2>
                <p class="mission-text">
                    Blaze Intelligence transforms college athletics through championship-level data analytics.
                    We provide SEC programs and elite institutions with the intelligence needed to dominate
                    in the NIL era.
                </p>
                <div class="mission-stats">
                    <div class="mission-stat">
                        <div class="mission-stat-value">$196M+</div>
                        <div class="mission-stat-label">SEC NIL Tracked</div>
                    </div>
                    <div class="mission-stat">
                        <div class="mission-stat-value">50</div>
                        <div class="mission-stat-label">Programs Analyzed</div>
                    </div>
                    <div class="mission-stat">
                        <div class="mission-stat-value">24/7</div>
                        <div class="mission-stat-label">Real-Time Data</div>
                    </div>
                    <div class="mission-stat">
                        <div class="mission-stat-value">94.6%</div>
                        <div class="mission-stat-label">Prediction Accuracy</div>
                    </div>
                </div>
            </div>

            <!-- Live Metrics Dashboard -->
            <div class="metrics-dashboard fade-in">
                <div class="metrics-title">
                    <div class="live-indicator"></div>
                    LIVE METRICS
                </div>

                <div class="metric-item">
                    <div class="metric-header">
                        <span class="metric-label">Texas NIL Value</span>
                        <span class="metric-change positive">+$2.1M</span>
                    </div>
                    <div class="metric-value">$22.0M</div>
                </div>

                <div class="metric-item">
                    <div class="metric-header">
                        <span class="metric-label">Active Transfers</span>
                        <span class="metric-change positive">+12</span>
                    </div>
                    <div class="metric-value">247</div>
                </div>

                <div class="metric-item">
                    <div class="metric-header">
                        <span class="metric-label">Championship Probability</span>
                        <span class="metric-change positive">+4.2%</span>
                    </div>
                    <div class="metric-value">78.3%</div>
                </div>

                <div class="metric-item">
                    <div class="metric-header">
                        <span class="metric-label">Data Points Analyzed</span>
                        <span class="metric-change positive">LIVE</span>
                    </div>
                    <div class="metric-value" id="dataPointsLive">2.8M+</div>
                </div>
            </div>

            <!-- Control Panel -->
            <div class="control-panel">
                <button class="control-btn active" onclick="setUniverseMode('explore')">Explore</button>
                <button class="control-btn" onclick="setUniverseMode('analytics')">Analytics</button>
                <button class="control-btn" onclick="setUniverseMode('heatmap')">Heat Map</button>
                <button class="control-btn" onclick="setUniverseMode('connections')">Network</button>
                <button class="control-btn" onclick="toggleFullscreen()">Fullscreen</button>
            </div>

            <!-- Mini Map -->
            <div class="mini-map">
                <canvas id="miniMapCanvas"></canvas>
            </div>
        </div>
    </div>

    <!-- Classic Dashboard Container -->
    <div id="classic-container">
        <div class="classic-dashboard">
            <section class="deployment-hero">
                <div class="hero-intro">
                    <h1 class="deployment-hero-title">Choose Your Blaze Intelligence Experience</h1>
                    <p class="hero-subtitle">Launch the deployment tailored to your role—from unified HQ operations to executive storytelling and immersive demos.</p>
                </div>
                <div class="hero-cta-grid">
                    <a href="https://blaze-intelligence.netlify.app/" target="_blank" rel="noopener noreferrer" class="hero-cta">
                        <span class="hero-cta-label">Unified Command Center</span>
                        <span class="hero-cta-description">Operations-grade dashboard that unifies recruiting, NIL, and performance analytics for daily decision cycles.</span>
                        <span class="hero-cta-action">Launch Unified HQ</span>
                    </a>
                    <a href="https://blaze-intelligence-main.netlify.app/" target="_blank" rel="noopener noreferrer" class="hero-cta hero-cta--main">
                        <span class="hero-cta-label">Executive Mainline</span>
                        <span class="hero-cta-description">Investor-ready storyline with curated KPIs, valuations, and go-to-market proof for stakeholders.</span>
                        <span class="hero-cta-action">Open Executive Main</span>
                    </a>
                    <a href="https://blaze-3d.netlify.app/" target="_blank" rel="noopener noreferrer" class="hero-cta hero-cta--3d">
                        <span class="hero-cta-label">Immersive 3D Showcase</span>
                        <span class="hero-cta-description">WebGL-powered universe built for live demos, highlight reels, and spatial data exploration.</span>
                        <span class="hero-cta-action">Enter Immersive 3D</span>
                    </a>
                </div>
            </section>

            <section class="deployment-differentiators">
                <h2 class="differentiator-title"><span>Deployment Differentiators</span></h2>
                <p class="differentiator-subtitle">Quickly compare the value of each environment and guide coaches, executives, or partners into the optimal Netlify experience.</p>
                <div class="differentiator-grid">
                    <article class="differentiator-card">
                        <h3>Unified Command Center</h3>
                        <p>Purpose-built for coaching staffs and analysts who need always-on situational awareness.</p>
                        <ul>
                            <li>Live NIL valuations paired with roster and market context.</li>
                            <li>Automated alerting across recruiting, transfer, and health signals.</li>
                            <li>Secure workspace tuned for day-to-day program operations.</li>
                        </ul>
                        <a href="https://blaze-intelligence.netlify.app/" target="_blank" rel="noopener noreferrer" class="card-link">Explore Unified HQ</a>
                    </article>
                    <article class="differentiator-card differentiator-card--main">
                        <h3>Executive Mainline</h3>
                        <p>Delivers the polished narrative for investors, athletic directors, and strategic partners.</p>
                        <ul>
                            <li>Narrative-first modules featuring sponsor-ready KPIs.</li>
                            <li>Conversion-focused experiences for fundraising and media deals.</li>
                            <li>Executive summary flows with embedded partnership CTAs.</li>
                        </ul>
                        <a href="https://blaze-intelligence-main.netlify.app/" target="_blank" rel="noopener noreferrer" class="card-link">Visit Executive Main</a>
                    </article>
                    <article class="differentiator-card differentiator-card--3d">
                        <h3>Immersive 3D Showcase</h3>
                        <p>Transforms Blaze Intelligence into an interactive universe for events, fan activations, and premium demos.</p>
                        <ul>
                            <li>Three.js-powered spatial storytelling with cinematic visuals.</li>
                            <li>Immersive scenes that spotlight prospects, fans, and donors.</li>
                            <li>Tap-to-explore overlays synchronized with live performance metrics.</li>
                        </ul>
                        <a href="https://blaze-3d.netlify.app/" target="_blank" rel="noopener noreferrer" class="card-link">Launch Immersive 3D</a>
                    </article>
                </div>
            </section>

            <div class="dashboard-header">
                <h1 class="dashboard-title">Championship Intelligence Dashboard</h1>
                <p class="dashboard-subtitle">Real-Time NIL Analytics &amp; Sports Intelligence Platform</p>
            </div>

            <!-- Key Metrics Grid -->
            <div class="dashboard-grid">
                <div class="dashboard-card">
                    <h3 class="card-title">🏆 SEC NIL Leadership</h3>
                    <div class="card-content">
                        <p><strong>Texas:</strong> $22.0M (Arch Manning: $6.8M)</p>
                        <p><strong>Alabama:</strong> $18.4M (Ryan Williams: $2.6M)</p>
                        <p><strong>LSU:</strong> $17.9M (+77.2% YoY)</p>
                        <p><strong>Georgia:</strong> $15.7M (Championship DNA)</p>
                    </div>
                </div>

                <div class="dashboard-card">
                    <h3 class="card-title">📊 Platform Capabilities</h3>
                    <div class="card-content">
                        <ul style="list-style: none; padding: 0;">
                            <li>✓ Real-time NIL valuations</li>
                            <li>✓ Transfer portal predictions</li>
                            <li>✓ Recruiting intelligence</li>
                            <li>✓ Performance analytics</li>
                            <li>✓ Championship probability modeling</li>
                        </ul>
                    </div>
                </div>

                <div class="dashboard-card">
                    <h3 class="card-title">🎯 Key Insights</h3>
                    <div class="card-content">
                        <p>• SEC commands 40% of all FBS NIL spending</p>
                        <p>• Average top-10 program value: $16.57M</p>
                        <p>• QB position premium: 3-5x multiplier</p>
                        <p>• Social media impact: Up to 2x value boost</p>
                    </div>
                </div>
            </div>

            <!-- Data Table -->
            <div class="data-table">
                <div class="table-header">
                    <h3 class="table-title">Top 10 NIL Programs (2025-26)</h3>
                </div>
                <table>
                    <thead>
                        <tr>
                            <th>Rank</th>
                            <th>Program</th>
                            <th>Total Value</th>
                            <th>Avg/Player</th>
                            <th>Trend</th>
                        </tr>
                    </thead>
                    <tbody id="nilTableBody">
                        <!-- Data will be populated here -->
                    </tbody>
                </table>
            </div>

            <!-- Charts Section -->
            <div class="charts-container">
                <div class="chart-card">
                    <h3 class="card-title">Conference NIL Distribution</h3>
                    <canvas id="conferenceChart"></canvas>
                </div>

                <div class="chart-card">
                    <h3 class="card-title">Year-over-Year Growth</h3>
                    <canvas id="growthChart"></canvas>
                </div>
            </div>
        </div>
    </div>

    <!-- Success Message -->
    <div class="success-message" id="successMessage">
        System Updated Successfully
    </div>

    <script>
        // Global Variables
        let scene, camera, renderer, composer;
        let controls;
        let stadiums = [];
        let connections = [];
        let particles = [];
        let dataPoints = 2800000;
        let currentViewMode = 'classic';
        let currentUniverseMode = 'explore';
        let animationId;

        // Championship Programs Data
        const programs = [
            { name: 'Texas', value: 22.0, color: 0xBF5700, position: { x: 0, y: 0, z: 0 }, conference: 'SEC' },
            { name: 'Alabama', value: 18.4, color: 0x9E1B32, position: { x: 500, y: 50, z: -300 }, conference: 'SEC' },
            { name: 'LSU', value: 17.9, color: 0x461D7C, position: { x: -400, y: 100, z: 200 }, conference: 'SEC' },
            { name: 'Georgia', value: 15.7, color: 0xBA0C2F, position: { x: 300, y: -50, z: 400 }, conference: 'SEC' },
            { name: 'Texas A&M', value: 14.3, color: 0x500000, position: { x: -200, y: 150, z: -500 }, conference: 'SEC' },
            { name: 'Penn State', value: 14.6, color: 0x002244, position: { x: 700, y: 0, z: 200 }, conference: 'Big Ten' },
            { name: 'Ohio State', value: 18.3, color: 0xBB0000, position: { x: -600, y: 100, z: -100 }, conference: 'Big Ten' },
            { name: 'Tennessee', value: 11.5, color: 0xFF8200, position: { x: 400, y: -100, z: -300 }, conference: 'SEC' },
            { name: 'Oklahoma', value: 12.6, color: 0x841617, position: { x: -500, y: 200, z: 300 }, conference: 'SEC' },
            { name: 'Michigan', value: 13.0, color: 0x00274C, position: { x: 200, y: 250, z: 100 }, conference: 'Big Ten' }
        ];

        // Initialize Application
        function init() {
            if (currentViewMode === '3d') {
                initUniverse();
            }
            initClassicView();
            // Initialize charts for classic view since it's the default
            setTimeout(() => initCharts(), 500);
            startDataUpdates();

            // Hide loading screen
            setTimeout(() => {
                document.getElementById('loadingScreen').style.opacity = '0';
                setTimeout(() => {
                    document.getElementById('loadingScreen').style.display = 'none';
                }, 500);
            }, 2000);
        }

        // Initialize 3D Universe
        function initUniverse() {
            // Scene setup
            scene = new THREE.Scene();
            scene.fog = new THREE.Fog(0x000000, 1000, 10000);

            // Camera setup
            camera = new THREE.PerspectiveCamera(
                75,
                window.innerWidth / window.innerHeight,
                0.1,
                50000
            );
            camera.position.set(0, 500, 1500);

            // Renderer setup
            renderer = new THREE.WebGLRenderer({
                canvas: document.getElementById('universe-canvas'),
                antialias: true,
                alpha: true,
                powerPreference: "high-performance"
            });
            renderer.setSize(window.innerWidth, window.innerHeight);
            renderer.setPixelRatio(Math.min(window.devicePixelRatio, 2));
            renderer.shadowMap.enabled = true;
            renderer.shadowMap.type = THREE.PCFSoftShadowMap;
            renderer.toneMapping = THREE.ACESFilmicToneMapping;
            renderer.toneMappingExposure = 1.2;

            // Controls
            controls = new THREE.OrbitControls(camera, renderer.domElement);
            controls.enableDamping = true;
            controls.dampingFactor = 0.05;
            controls.maxDistance = 5000;
            controls.minDistance = 100;
            controls.autoRotate = true;
            controls.autoRotateSpeed = 0.3;

            // Post-processing
            setupPostProcessing();

            // Create universe elements
            createStarField();
            createStadiums();
            createConnections();
            createDataParticles();
            setupLighting();

            // Start animation
            animate();
        }

        function setupPostProcessing() {
            composer = new THREE.EffectComposer(renderer);
            const renderPass = new THREE.RenderPass(scene, camera);
            composer.addPass(renderPass);

            const bloomPass = new THREE.UnrealBloomPass(
                new THREE.Vector2(window.innerWidth, window.innerHeight),
                1.2,  // strength
                0.4,  // radius
                0.85  // threshold
            );
            composer.addPass(bloomPass);
        }

        function createStarField() {
            const geometry = new THREE.BufferGeometry();
            const vertices = [];
            const colors = [];

            for (let i = 0; i < 5000; i++) {
                vertices.push(
                    (Math.random() - 0.5) * 8000,
                    (Math.random() - 0.5) * 8000,
                    (Math.random() - 0.5) * 8000
                );

                const intensity = Math.random();
                colors.push(intensity, intensity, intensity * 0.8);
            }

            geometry.setAttribute('position', new THREE.Float32BufferAttribute(vertices, 3));
            geometry.setAttribute('color', new THREE.Float32BufferAttribute(colors, 3));

            const material = new THREE.PointsMaterial({
                size: 2,
                vertexColors: true,
                transparent: true,
                opacity: 0.6,
                blending: THREE.AdditiveBlending
            });

            const stars = new THREE.Points(geometry, material);
            scene.add(stars);
            particles.push(stars);
        }

        function createStadiums() {
            const stadiumGroup = new THREE.Group();

            programs.forEach((program, index) => {
                const group = new THREE.Group();

                // Stadium base - cylindrical structure
                const stadiumGeometry = new THREE.CylinderGeometry(
                    80 + program.value * 4,
                    60 + program.value * 3,
                    40 + program.value * 2,
                    32,
                    1,
                    true
                );

                const stadiumMaterial = new THREE.MeshPhysicalMaterial({
                    color: program.color,
                    metalness: 0.6,
                    roughness: 0.3,
                    clearcoat: 1,
                    clearcoatRoughness: 0.1,
                    emissive: program.color,
                    emissiveIntensity: 0.1
                });

                const stadium = new THREE.Mesh(stadiumGeometry, stadiumMaterial);
                stadium.castShadow = true;
                stadium.receiveShadow = true;
                group.add(stadium);

                // Field
                const fieldGeometry = new THREE.CircleGeometry(70 + program.value * 2, 32);
                const fieldMaterial = new THREE.MeshStandardMaterial({
                    color: 0x00AA00,
                    roughness: 0.8,
                    metalness: 0.1
                });
                const field = new THREE.Mesh(fieldGeometry, fieldMaterial);
                field.rotation.x = -Math.PI / 2;
                field.position.y = -(20 + program.value);
                field.receiveShadow = true;
                group.add(field);

                // Value ring
                const ringGeometry = new THREE.TorusGeometry(
                    120 + program.value * 3,
                    2,
                    8,
                    64
                );
                const ringMaterial = new THREE.MeshBasicMaterial({
                    color: 0x9BCBEB,
                    transparent: true,
                    opacity: 0.4
                });
                const ring = new THREE.Mesh(ringGeometry, ringMaterial);
                ring.rotation.x = Math.PI / 2;
                group.add(ring);

                // Text sprite
                const canvas = document.createElement('canvas');
                const context = canvas.getContext('2d');
                canvas.width = 512;
                canvas.height = 256;

                // Background
                context.fillStyle = 'rgba(0, 0, 0, 0.8)';
                context.fillRect(0, 0, 512, 256);

                // Text
                context.fillStyle = '#FFD700';
                context.font = 'bold 48px Inter';
                context.fillText(program.name, 20, 60);

                context.fillStyle = '#9BCBEB';
                context.font = '36px Inter';
                context.fillText(`$${program.value}M NIL`, 20, 110);

                context.fillStyle = '#FFFFFF';
                context.font = '28px Inter';
                context.fillText(program.conference, 20, 150);

                const texture = new THREE.CanvasTexture(canvas);
                const spriteMaterial = new THREE.SpriteMaterial({
                    map: texture,
                    transparent: true
                });
                const sprite = new THREE.Sprite(spriteMaterial);
                sprite.scale.set(200, 100, 1);
                sprite.position.y = 150 + program.value * 2;
                group.add(sprite);

                // Position in space
                group.position.set(
                    program.position.x,
                    program.position.y,
                    program.position.z
                );

                // Store data for animation
                group.userData = {
                    name: program.name,
                    value: program.value,
                    baseY: program.position.y,
                    orbitRadius: Math.sqrt(program.position.x ** 2 + program.position.z ** 2),
                    orbitSpeed: 0.0005 / (index + 1),
                    angle: Math.atan2(program.position.z, program.position.x)
                };

                stadiumGroup.add(group);
                stadiums.push(group);
            });

            scene.add(stadiumGroup);
        }

        function createConnections() {
            const connectionGroup = new THREE.Group();

            stadiums.forEach((stadium1, i) => {
                stadiums.forEach((stadium2, j) => {
                    if (i < j && Math.random() > 0.6) {
                        const distance = stadium1.position.distanceTo(stadium2.position);
                        const opacity = Math.max(0.1, 1 - distance / 2000);

                        const points = [];
                        points.push(stadium1.position.clone());

                        // Add curve
                        const midPoint = new THREE.Vector3();
                        midPoint.lerpVectors(stadium1.position, stadium2.position, 0.5);
                        midPoint.y += 100 + Math.random() * 100;
                        points.push(midPoint);

                        points.push(stadium2.position.clone());

                        const curve = new THREE.CatmullRomCurve3(points);
                        const curvePoints = curve.getPoints(50);
                        const geometry = new THREE.BufferGeometry().setFromPoints(curvePoints);

                        const material = new THREE.LineBasicMaterial({
                            color: 0x9BCBEB,
                            transparent: true,
                            opacity: opacity * 0.3,
                            blending: THREE.AdditiveBlending
                        });

                        const line = new THREE.Line(geometry, material);
                        connectionGroup.add(line);
                        connections.push(line);
                    }
                });
            });

            scene.add(connectionGroup);
        }

        function createDataParticles() {
            const particleCount = 2000;
            const geometry = new THREE.BufferGeometry();
            const positions = new Float32Array(particleCount * 3);
            const colors = new Float32Array(particleCount * 3);
            const sizes = new Float32Array(particleCount);

            for (let i = 0; i < particleCount; i++) {
                const i3 = i * 3;
                const radius = 100 + Math.random() * 1500;
                const theta = Math.random() * Math.PI * 2;
                const phi = Math.random() * Math.PI;

                positions[i3] = radius * Math.sin(phi) * Math.cos(theta);
                positions[i3 + 1] = (Math.random() - 0.5) * 1000;
                positions[i3 + 2] = radius * Math.sin(phi) * Math.sin(theta);

                const color = new THREE.Color();
                color.setHSL(0.08 + Math.random() * 0.1, 0.8, 0.6);
                colors[i3] = color.r;
                colors[i3 + 1] = color.g;
                colors[i3 + 2] = color.b;

                sizes[i] = Math.random() * 5 + 1;
            }

            geometry.setAttribute('position', new THREE.BufferAttribute(positions, 3));
            geometry.setAttribute('color', new THREE.BufferAttribute(colors, 3));
            geometry.setAttribute('size', new THREE.BufferAttribute(sizes, 1));

            const material = new THREE.PointsMaterial({
                size: 3,
                vertexColors: true,
                transparent: true,
                opacity: 0.8,
                blending: THREE.AdditiveBlending
            });

            const dataCloud = new THREE.Points(geometry, material);
            dataCloud.userData.isDataCloud = true;
            scene.add(dataCloud);
            particles.push(dataCloud);
        }

        function setupLighting() {
            // Ambient light
            const ambientLight = new THREE.AmbientLight(0x404040, 0.4);
            scene.add(ambientLight);

            // Main directional light
            const directionalLight = new THREE.DirectionalLight(0xffffff, 0.8);
            directionalLight.position.set(500, 1000, 500);
            directionalLight.castShadow = true;
            directionalLight.shadow.camera.left = -2000;
            directionalLight.shadow.camera.right = 2000;
            directionalLight.shadow.camera.top = 2000;
            directionalLight.shadow.camera.bottom = -2000;
            directionalLight.shadow.mapSize.width = 2048;
            directionalLight.shadow.mapSize.height = 2048;
            scene.add(directionalLight);

            // Stadium spotlights
            stadiums.forEach((stadium, index) => {
                const pointLight = new THREE.PointLight(
                    programs[index].color,
                    1.5,
                    400
                );
                pointLight.position.copy(stadium.position);
                pointLight.position.y += 100;
                scene.add(pointLight);
            });
        }

        function animate() {
            animationId = requestAnimationFrame(animate);

            const time = Date.now() * 0.001;

            // Update controls
            controls.update();

            // Animate stadiums
            stadiums.forEach((stadium, index) => {
                if (currentUniverseMode === 'explore' || currentUniverseMode === 'connections') {
                    // Orbital motion
                    stadium.userData.angle += stadium.userData.orbitSpeed;
                    stadium.position.x = Math.cos(stadium.userData.angle) * stadium.userData.orbitRadius;
                    stadium.position.z = Math.sin(stadium.userData.angle) * stadium.userData.orbitRadius;
                }

                // Vertical oscillation
                stadium.position.y = stadium.userData.baseY + Math.sin(time + index) * 10;

                // Rotation
                stadium.rotation.y += 0.001;

                // Pulse effect
                const scale = 1 + Math.sin(time * 2 + index) * 0.02;
                stadium.scale.set(scale, scale, scale);
            });

            // Animate particles
            particles.forEach(particleSystem => {
                if (particleSystem.userData.isDataCloud) {
                    particleSystem.rotation.y += 0.0002;
                    const positions = particleSystem.geometry.attributes.position.array;
                    for (let i = 0; i < positions.length; i += 3) {
                        positions[i + 1] += Math.sin(time + i) * 0.2;
                    }
                    particleSystem.geometry.attributes.position.needsUpdate = true;
                } else {
                    particleSystem.rotation.y += 0.0001;
                }
            });

            // Animate connections
            connections.forEach((connection, index) => {
                const opacity = 0.1 + Math.abs(Math.sin(time * 0.5 + index)) * 0.2;
                connection.material.opacity = opacity;
            });

            // Render
            composer.render();

            // Update mini map
            updateMiniMap();
        }

        function updateMiniMap() {
            const canvas = document.getElementById('miniMapCanvas');
            if (!canvas) return;

            const ctx = canvas.getContext('2d');
            canvas.width = 180;
            canvas.height = 180;

            // Clear
            ctx.fillStyle = 'rgba(0, 0, 0, 0.9)';
            ctx.fillRect(0, 0, 180, 180);

            // Grid
            ctx.strokeStyle = 'rgba(191, 87, 0, 0.2)';
            ctx.lineWidth = 1;
            for (let i = 0; i <= 180; i += 30) {
                ctx.beginPath();
                ctx.moveTo(i, 0);
                ctx.lineTo(i, 180);
                ctx.stroke();
                ctx.beginPath();
                ctx.moveTo(0, i);
                ctx.lineTo(180, i);
                ctx.stroke();
            }

            // Draw stadiums
            stadiums.forEach((stadium, index) => {
                const x = (stadium.position.x / 1500) * 90 + 90;
                const z = (stadium.position.z / 1500) * 90 + 90;

                ctx.fillStyle = `#${programs[index].color.toString(16).padStart(6, '0')}`;
                ctx.beginPath();
                ctx.arc(x, z, 4 + programs[index].value / 5, 0, Math.PI * 2);
                ctx.fill();

                ctx.fillStyle = '#FFD700';
                ctx.font = '8px Inter';
                ctx.fillText(programs[index].name, x - 15, z - 8);
            });

            // Camera position
            if (camera) {
                const camX = (camera.position.x / 1500) * 90 + 90;
                const camZ = (camera.position.z / 1500) * 90 + 90;
                ctx.strokeStyle = '#FFD700';
                ctx.lineWidth = 2;
                ctx.strokeRect(camX - 3, camZ - 3, 6, 6);
            }
        }

        // Initialize Classic View
        function initClassicView() {
            populateNILTable();
            if (currentViewMode === 'classic') {
                initCharts();
            }
        }

        function populateNILTable() {
            const tableBody = document.getElementById('nilTableBody');
            if (!tableBody) return;

            const top10 = programs.slice(0, 10);
            tableBody.innerHTML = top10.map((program, index) => `
                <tr>
                    <td>${index + 1}</td>
                    <td style="color: #${program.color.toString(16).padStart(6, '0')}">${program.name}</td>
                    <td>$${program.value.toFixed(1)}M</td>
                    <td>$${(program.value * 1000 / 85).toFixed(0)}K</td>
                    <td><span style="color: #10B981;">↑ Rising</span></td>
                </tr>
            `).join('');
        }

        function initCharts() {
            // Conference Distribution Chart
            const confCtx = document.getElementById('conferenceChart');
            if (confCtx) {
                new Chart(confCtx.getContext('2d'), {
                    type: 'doughnut',
                    data: {
                        labels: ['SEC', 'Big Ten', 'Big 12', 'ACC', 'Pac-12'],
                        datasets: [{
                            data: [98.7, 58.9, 25.6, 24.8, 21.4],
                            backgroundColor: [
                                'rgba(191, 87, 0, 0.8)',
                                'rgba(0, 34, 68, 0.8)',
                                'rgba(255, 215, 0, 0.8)',
                                'rgba(155, 203, 235, 0.8)',
                                'rgba(158, 27, 50, 0.8)'
                            ],
                            borderWidth: 2,
                            borderColor: '#000'
                        }]
                    },
                    options: {
                        responsive: true,
                        plugins: {
                            legend: {
                                position: 'bottom',
                                labels: { color: '#fff' }
                            },
                            tooltip: {
                                callbacks: {
                                    label: function(context) {
                                        return context.label + ': $' + context.parsed + 'M';
                                    }
                                }
                            }
                        }
                    }
                });
            }

            // Growth Chart
            const growthCtx = document.getElementById('growthChart');
            if (growthCtx) {
                new Chart(growthCtx.getContext('2d'), {
                    type: 'line',
                    data: {
                        labels: ['2021', '2022', '2023', '2024', '2025'],
                        datasets: [{
                            label: 'Total NIL Value',
                            data: [45, 78, 124, 168, 229],
                            borderColor: 'rgba(255, 215, 0, 1)',
                            backgroundColor: 'rgba(255, 215, 0, 0.1)',
                            tension: 0.4,
                            fill: true
                        }]
                    },
                    options: {
                        responsive: true,
                        plugins: {
                            legend: {
                                labels: { color: '#fff' }
                            }
                        },
                        scales: {
                            y: {
                                ticks: {
                                    color: '#fff',
                                    callback: function(value) {
                                        return '$' + value + 'M';
                                    }
                                },
                                grid: { color: 'rgba(255, 255, 255, 0.1)' }
                            },
                            x: {
                                ticks: { color: '#fff' },
                                grid: { color: 'rgba(255, 255, 255, 0.1)' }
                            }
                        }
                    }
                });
            }
        }

        // View Mode Functions
        function setViewMode(mode) {
            currentViewMode = mode;

            const buttons = document.querySelectorAll('.mode-btn');
            buttons.forEach(btn => btn.classList.remove('active'));
            event.target.classList.add('active');

            if (mode === '3d') {
                document.getElementById('universe-container').style.display = 'block';
                document.getElementById('classic-container').style.display = 'none';

                if (!renderer) {
                    initUniverse();
                }
            } else {
                document.getElementById('universe-container').style.display = 'none';
                document.getElementById('classic-container').style.display = 'block';

                if (animationId) {
                    cancelAnimationFrame(animationId);
                }

                setTimeout(() => initCharts(), 100);
            }

            showSuccess('View mode changed to ' + mode.toUpperCase());
        }

        function setUniverseMode(mode) {
            currentUniverseMode = mode;

            // Update button states
            document.querySelectorAll('.control-btn').forEach(btn => {
                btn.classList.remove('active');
            });
            event.target.classList.add('active');

            // Apply mode-specific changes
            switch(mode) {
                case 'analytics':
                    controls.autoRotate = false;
                    camera.position.set(0, 2000, 0);
                    camera.lookAt(0, 0, 0);
                    showConnections(false);
                    break;

                case 'heatmap':
                    controls.autoRotate = false;
                    // Color stadiums by value
                    stadiums.forEach((stadium, index) => {
                        const intensity = programs[index].value / 22; // Normalize to Texas max
                        stadium.children[0].material.emissiveIntensity = intensity * 0.5;
                    });
                    break;

                case 'connections':
                    controls.autoRotate = true;
                    controls.autoRotateSpeed = 0.5;
                    showConnections(true);
                    break;

                case 'explore':
                default:
                    controls.autoRotate = true;
                    controls.autoRotateSpeed = 0.3;
                    showConnections(true);
                    // Reset emissive
                    stadiums.forEach(stadium => {
                        stadium.children[0].material.emissiveIntensity = 0.1;
                    });
            }
        }

        function showConnections(show) {
            connections.forEach(connection => {
                connection.visible = show;
            });
        }

        // Data Updates
        function startDataUpdates() {
            setInterval(() => {
                // Update data points
                dataPoints += Math.floor(Math.random() * 1000);
                const element = document.getElementById('dataPointsLive');
                if (element) {
                    element.textContent = (dataPoints / 1000000).toFixed(1) + 'M+';
                }

                // Simulate metric changes
                if (Math.random() > 0.7) {
                    const metrics = document.querySelectorAll('.metric-value');
                    const randomMetric = metrics[Math.floor(Math.random() * metrics.length)];
                    if (randomMetric && randomMetric.id !== 'dataPointsLive') {
                        const currentValue = parseFloat(randomMetric.textContent);
                        const change = (Math.random() - 0.5) * 2;
                        randomMetric.textContent = (currentValue + change).toFixed(1) +
                            (randomMetric.textContent.includes('%') ? '%' : '');
                    }
                }
            }, 2000);
        }

        // Utility Functions
        function goHome() {
            if (currentViewMode === '3d') {
                camera.position.set(0, 500, 1500);
                controls.reset();
            }
            window.scrollTo(0, 0);
        }

        function toggleFullscreen() {
            if (!document.fullscreenElement) {
                document.documentElement.requestFullscreen();
            } else {
                document.exitFullscreen();
            }
        }

        function showSuccess(message) {
            const successEl = document.getElementById('successMessage');
            successEl.textContent = message;
            successEl.style.display = 'block';
            setTimeout(() => {
                successEl.style.display = 'none';
            }, 3000);
        }

        // Event Listeners
        window.addEventListener('resize', () => {
            if (camera && renderer) {
                camera.aspect = window.innerWidth / window.innerHeight;
                camera.updateProjectionMatrix();
                renderer.setSize(window.innerWidth, window.innerHeight);
                composer.setSize(window.innerWidth, window.innerHeight);
            }
        });

        // Keyboard shortcuts
        document.addEventListener('keydown', (e) => {
            switch(e.key) {
                case '1': setUniverseMode('explore'); break;
                case '2': setUniverseMode('analytics'); break;
                case '3': setUniverseMode('heatmap'); break;
                case '4': setUniverseMode('connections'); break;
                case 'f': toggleFullscreen(); break;
                case 'r': goHome(); break;
                case ' ':
                    if (controls) controls.autoRotate = !controls.autoRotate;
                    break;
            }
        });

        // Initialize on load
        window.addEventListener('load', init);

        // Performance monitoring
        let lastTime = Date.now();
        let frames = 0;

        function updateFPS() {
            frames++;
            const currentTime = Date.now();
            if (currentTime >= lastTime + 1000) {
                const fps = Math.round((frames * 1000) / (currentTime - lastTime));
                // Could display FPS if needed
                frames = 0;
                lastTime = currentTime;
            }
        }

        // Add to animation loop
        if (typeof animate === 'function') {
            const originalAnimate = animate;
            animate = function() {
                originalAnimate();
                updateFPS();
            };
        }

        console.log('%c🏆 BLAZE INTELLIGENCE CHAMPIONSHIP PLATFORM',
            'color: #FFD700; font-size: 20px; font-weight: bold;');
        console.log('%cProfessional Sports Analytics Platform - v2.0',
            'color: #9BCBEB; font-size: 14px;');
    </script>

    <!-- Blaze Real-Time WebSocket Client -->
    <script src="/blaze-realtime-client.js"></script>

    <!-- Blaze Complete Fix Script -->
    <script src="/blaze-complete-fix.js"></script>

    <!-- Enhanced Functionality Scripts -->
    <script src="/blaze-supercharge.js"></script>

    <script>
        // Initialize real-time connections
        window.blazeAutoConnect = true;
        window.blazeAutoSubscribe = true;

        // Initialize complete fix on load
        document.addEventListener('DOMContentLoaded', function() {
            console.log('🚀 Initializing Blaze Intelligence Championship Platform');

            // Ensure all components are loaded
            if (window.BlazeCompleteFix && !window.blazeFix) {
                window.blazeFix = new BlazeCompleteFix();
            }

            // Initialize supercharge features
            if (window.BlazeSupercharge && !window.blazeSupercharge) {
                window.blazeSupercharge = new BlazeSupercharge();
            }
        });
    </script>

</body></html><|MERGE_RESOLUTION|>--- conflicted
+++ resolved
@@ -950,28 +950,6 @@
             </div>
         </div>
         <nav class="nav-menu">
-<<<<<<< HEAD
-            <a href="https://blaze-intelligence-main.netlify.app/" target="_blank" class="nav-item" style="background: linear-gradient(135deg, #BF5700, #FFD700); color: #000; font-weight: 700; padding: 8px 16px; border-radius: 20px;">🏠 Main</a>
-            <a href="embedded-biomechanics.html" class="nav-item">Embedded Biomechanics</a>
-            <a href="ar-real-time-visualization.html" class="nav-item">AR Coaching</a>
-            <a href="live-analytics.html" class="nav-item">Live Analytics</a>
-            <a href="video-intelligence.html" class="nav-item">Video AI</a>
-            <a href="#contact" class="nav-item">Contact</a>
-=======
-            <div class="nav-links">
-                <a href="/championship-hub.html" class="nav-item" style="color: #FFD700; font-weight: 700;">Hub</a>
-                <a href="/analytics.html" class="nav-item">Analytics</a>
-                <a href="/sec-nil-analytics.html" class="nav-item">SEC NIL</a>
-                <a href="/universe.html" class="nav-item">3D Universe</a>
-                <a href="/video-intelligence.html" class="nav-item">Video AI</a>
-                <a href="#contact" class="nav-item">Contact</a>
-            </div>
-            <div class="nav-cta-group">
-                <a href="https://blaze-intelligence.netlify.app/" target="_blank" rel="noopener noreferrer" class="nav-item nav-cta">Unified HQ</a>
-                <a href="https://blaze-intelligence-main.netlify.app/" target="_blank" rel="noopener noreferrer" class="nav-item nav-cta">Executive Main</a>
-                <a href="https://blaze-3d.netlify.app/" target="_blank" rel="noopener noreferrer" class="nav-item nav-cta">Immersive 3D</a>
-            </div>
->>>>>>> c7611840
         </nav>
     </div>
 
